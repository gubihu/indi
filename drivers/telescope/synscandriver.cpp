/*******************************************************************************
  Copyright(c) 2019 Jasem Mutlaq. All rights reserved.

 This library is free software; you can redistribute it and/or
 modify it under the terms of the GNU Library General Public
 License version 2 as published by the Free Software Foundation.

 This library is distributed in the hope that it will be useful,
 but WITHOUT ANY WARRANTY; without even the implied warranty of
 MERCHANTABILITY or FITNESS FOR A PARTICULAR PURPOSE.  See the GNU
 Library General Public License for more details.

 You should have received a copy of the GNU Library General Public License
 along with this library; see the file COPYING.LIB.  If not, write to
 the Free Software Foundation, Inc., 51 Franklin Street, Fifth Floor,
 Boston, MA 02110-1301, USA.
*******************************************************************************/

#include "synscandriver.h"
#include "connectionplugins/connectioninterface.h"
#include "connectionplugins/connectiontcp.h"
#include "indicom.h"
#include "libastro.h"

#include <libnova/transform.h>
#include <libnova/precession.h>
// libnova specifies round() on old systems and it collides with the new gcc 5.x/6.x headers
#define HAVE_ROUND
#include <libnova/utility.h>

#include <cmath>
#include <map>
#include <memory>
#include <termios.h>
#include <cstring>
#include <assert.h>

constexpr uint16_t SynscanDriver::SIM_SLEW_RATE[];

SynscanDriver::SynscanDriver()
{
    setVersion(2, 0);

    m_MountInfo.push_back("--");
    m_MountInfo.push_back("--");
    m_MountInfo.push_back("--");
    m_MountInfo.push_back("--");
    m_MountInfo.push_back("--");
}

const char * SynscanDriver::getDefaultName()
{
    return "SynScan";
}

bool SynscanDriver::initProperties()
{
    INDI::Telescope::initProperties();

    SetTelescopeCapability(TELESCOPE_CAN_PARK | TELESCOPE_CAN_ABORT | TELESCOPE_CAN_SYNC | TELESCOPE_CAN_GOTO |
                           TELESCOPE_HAS_TIME | TELESCOPE_HAS_LOCATION | TELESCOPE_HAS_PIER_SIDE | TELESCOPE_CAN_CONTROL_TRACK |
                           TELESCOPE_HAS_TRACK_MODE, 10);
    SetParkDataType(PARK_RA_DEC_ENCODER);

    // Slew Rates
    strncpy(SlewRateS[0].label, "1x", MAXINDILABEL);
    strncpy(SlewRateS[1].label, "8x", MAXINDILABEL);
    strncpy(SlewRateS[2].label, "16x", MAXINDILABEL);
    strncpy(SlewRateS[3].label, "32x", MAXINDILABEL);
    strncpy(SlewRateS[4].label, "64x", MAXINDILABEL);
    strncpy(SlewRateS[5].label, "128x", MAXINDILABEL);
    strncpy(SlewRateS[6].label, "400x", MAXINDILABEL);
    strncpy(SlewRateS[7].label, "600x", MAXINDILABEL);
    strncpy(SlewRateS[8].label, "Max", MAXINDILABEL);
    strncpy(SlewRateS[9].label, "Custom", MAXINDILABEL);
    IUResetSwitch(&SlewRateSP);
    // Max is the default
    SlewRateS[8].s = ISS_ON;

    //////////////////////////////////////////////////////////////////////////////////////////////////
    /// Mount Info Text Property
    //////////////////////////////////////////////////////////////////////////////////////////////////
    IUFillText(&StatusT[MI_FW_VERSION], "MI_FW_VERSION", "Firmware", "-");
    IUFillText(&StatusT[MI_MOUNT_MODEL], "MI_MOUNT_MODEL", "Model", "-");
    IUFillText(&StatusT[MI_GOTO_STATUS], "MI_GOTO_STATUS", "Goto", "-");
    IUFillText(&StatusT[MI_POINT_STATUS], "MI_POINT_STATUS", "Pointing", "-");
    IUFillText(&StatusT[MI_TRACK_MODE], "MI_TRACK_MODE", "Tracking Mode", "-");
    IUFillTextVector(&StatusTP, StatusT, 5, getDeviceName(), "MOUNT_STATUS",
                     "Status", MOUNT_TAB, IP_RO, 60, IPS_IDLE);

    //////////////////////////////////////////////////////////////////////////////////////////////////
    /// Custom Slew Rate
    //////////////////////////////////////////////////////////////////////////////////////////////////
    IUFillNumber(&CustomSlewRateN[AXIS_RA], "AXIS1", "RA/AZ (arcsecs/s)", "%.2f", 0.05, 800, 10, 0);
    IUFillNumber(&CustomSlewRateN[AXIS_DE], "AXIS2", "DE/AL (arcsecs/s)", "%.2f", 0.05, 800, 10, 0);
    IUFillNumberVector(&CustomSlewRateNP, CustomSlewRateN, 2, getDeviceName(), "CUSTOM_SLEW_RATE", "Custom Slew", MOTION_TAB,
                       IP_RW, 60, IPS_IDLE);

    //////////////////////////////////////////////////////////////////////////////////////////////////
    /// Guide Rate
    //////////////////////////////////////////////////////////////////////////////////////////////////
    IUFillNumber(&GuideRateN[AXIS_RA], "GUIDE_RATE_WE", "W/E Rate", "%.2f", 0, 1, 0.1, 0.5);
    IUFillNumber(&GuideRateN[AXIS_DE], "GUIDE_RATE_NS", "N/S Rate", "%.2f", 0, 1, 0.1, 0.5);
    IUFillNumberVector(&GuideRateNP, GuideRateN, 2, getDeviceName(), "GUIDE_RATE", "Guiding Rate", GUIDE_TAB, IP_RW, 0,
                       IPS_IDLE);

    //////////////////////////////////////////////////////////////////////////////////////////////////
    /// Horizontal Coords
    //////////////////////////////////////////////////////////////////////////////////////////////////
    IUFillNumber(&HorizontalCoordsN[AXIS_AZ], "AZ", "Az D:M:S", "%10.6m", 0.0, 360.0, 0.0, 0);
    IUFillNumber(&HorizontalCoordsN[AXIS_ALT], "ALT", "Alt  D:M:S", "%10.6m", -90., 90.0, 0.0, 0);
    IUFillNumberVector(&HorizontalCoordsNP, HorizontalCoordsN, 2, getDeviceName(), "HORIZONTAL_COORD",
                       "Horizontal Coord", MAIN_CONTROL_TAB, IP_RW, 0, IPS_IDLE);

    AddTrackMode("TRACK_ALTAZ", "Alt/Az");
    AddTrackMode("TRACK_EQ", "Equatorial", true);
    AddTrackMode("TRACK_PEC", "PEC Mode");

    IUFillSwitch(&GotoModeS[0], "ALTAZ", "Alt/Az", ISS_OFF);
    IUFillSwitch(&GotoModeS[1], "RADEC", "Ra/Dec", ISS_ON);
    IUFillSwitchVector(&GotoModeSP, GotoModeS, NARRAY(GotoModeS), getDeviceName(), "GOTOMODE", "Goto mode",
                       MAIN_CONTROL_TAB, IP_RW, ISR_1OFMANY, 0, IPS_IDLE);

    SetParkDataType(PARK_AZ_ALT);

    // Initialize guiding properties.
    initGuiderProperties(getDeviceName(), GUIDE_TAB);

    addAuxControls();

    //GUIDE Set guider interface.
    setDriverInterface(getDriverInterface() | GUIDER_INTERFACE);

    return true;
}

bool SynscanDriver::updateProperties()
{
    INDI::Telescope::updateProperties();

    if (isConnected())
    {
        setupParams();

        defineNumber(&HorizontalCoordsNP);
        defineText(&StatusTP);
        defineNumber(&CustomSlewRateNP);
        defineNumber(&GuideNSNP);
        defineNumber(&GuideWENP);
        defineNumber(&GuideRateNP);

<<<<<<< HEAD
        if (m_isAltAz) {
=======
        if (m_isAltAz)
        {
>>>>>>> e2cfec03
            defineSwitch(&GotoModeSP);
        }

        if (InitPark())
        {
            SetAxis1ParkDefault(359);
            SetAxis2ParkDefault(m_isAltAz ? 0 : LocationN[LOCATION_LATITUDE].value);
        }
        else
        {
            SetAxis1Park(359);
            SetAxis2Park(m_isAltAz ? 0 : LocationN[LOCATION_LATITUDE].value);
            SetAxis1ParkDefault(359);
            SetAxis2ParkDefault(m_isAltAz ? 0 : LocationN[LOCATION_LATITUDE].value);
        }
    }
    else
    {
        deleteProperty(HorizontalCoordsNP.name);
        deleteProperty(StatusTP.name);
        deleteProperty(CustomSlewRateNP.name);
        deleteProperty(GuideNSNP.name);
        deleteProperty(GuideWENP.name);
        deleteProperty(GuideRateNP.name);
<<<<<<< HEAD
        if (m_isAltAz) {
=======
        if (m_isAltAz)
        {
>>>>>>> e2cfec03
            deleteProperty(GotoModeSP.name);
        }
    }

    return true;
}

void SynscanDriver::setupParams()
{
    readFirmware();
    //readModel();
    readTracking();

    sendLocation();
    sendTime();
}

int SynscanDriver::hexStrToInteger(const std::string &res)
{
    int result = 0;

    try
    {
        result = std::stoi(res, nullptr, 16);
    }
    catch (std::invalid_argument &)
    {
        LOGF_ERROR("Failed to parse %s to integer.", res.c_str());
    }

    return result;
}

bool SynscanDriver::Handshake()
{
    char res[SYN_RES] = {0};
    if (!echo())
        return false;

    // We can only proceed if the mount is aligned.
    if (!sendCommand("J", res))
        return false;

    if (res[0] == 0)
    {
        LOG_ERROR("Mount is not aligned. Please align the mount first and connect again.");
        return false;
    }

    readModel();

    if (m_isAltAz)
    {
        SetTelescopeCapability(GetTelescopeCapability() & ~TELESCOPE_HAS_PIER_SIDE, 10);
    }

    return true;
}

bool SynscanDriver::ISNewNumber(const char * dev, const char * name, double values[], char * names[], int n)
{
    if (dev && !strcmp(dev, getDeviceName()))
    {
        // Guide Rate
        if (strcmp(name, "GUIDE_RATE") == 0)
        {
            IUUpdateNumber(&GuideRateNP, values, names, n);
            GuideRateNP.s = IPS_OK;
            IDSetNumber(&GuideRateNP, nullptr);
            return true;
        }

        // Custom Slew Rate
        if (strcmp(name, CustomSlewRateNP.name) == 0)
        {
            if (TrackState == SCOPE_SLEWING)
            {
                LOG_ERROR("Cannot change rate while slewing.");
                CustomSlewRateNP.s = IPS_ALERT;
                IDSetNumber(&CustomSlewRateNP, nullptr);
                return true;
            }

            IUUpdateNumber(&CustomSlewRateNP, values, names, n);
            CustomSlewRateNP.s = IPS_OK;
            IDSetNumber(&CustomSlewRateNP, nullptr);
            return true;
        }

        // Horizonal Coords
        if (!strcmp(name, HorizontalCoordsNP.name))
        {
            if (isParked())
            {
                LOG_WARN("Unpark mount before issuing GOTO commands.");
                HorizontalCoordsNP.s = IPS_IDLE;
                IDSetNumber(&HorizontalCoordsNP, nullptr);
                return true;
            }

            int nset = 0;
            double newAlt = 0, newAz = 0;
            for (int i = 0; i < n; i++)
            {
                INumber * horp = IUFindNumber(&HorizontalCoordsNP, names[i]);
                if (horp == &HorizontalCoordsN[AXIS_AZ])
                {
                    newAz = values[i];
                    nset += newAz >= 0. && newAz <= 360.0;
                }
                else if (horp == &HorizontalCoordsN[AXIS_ALT])
                {
                    newAlt = values[i];
                    nset += newAlt >= -90. && newAlt <= 90.0;
                }
            }

            if (nset == 2 && GotoAzAlt(newAz, newAlt))
                return true;

            HorizontalCoordsNP.s = IPS_ALERT;
            IDSetNumber(&HorizontalCoordsNP, "Altitude or Azimuth missing or invalid.");
            return false;
        }

        // Guiding
        if (strcmp(name, GuideNSNP.name) == 0 || strcmp(name, GuideWENP.name) == 0)
        {
            processGuiderProperties(name, values, names, n);
            return true;
        }
    }

    return INDI::Telescope::ISNewNumber(dev, name, values, names, n);
}

bool SynscanDriver::ISNewSwitch(const char *dev, const char *name, ISState *states, char *names[], int n)
{
<<<<<<< HEAD
    if (dev && !strcmp(dev, getDeviceName())) {
=======
    if (dev && !strcmp(dev, getDeviceName()))
    {
>>>>>>> e2cfec03
        ISwitchVectorProperty *svp = getSwitch(name);

        if (!strcmp(svp->name, GotoModeSP.name))
        {
            IUUpdateSwitch(svp, states, names, n);
            ISwitch *sp = IUFindOnSwitch(svp);

            assert(sp != nullptr);

            if (!strcmp(sp->name, GotoModeS[0].name))
                SetAltAzMode(true);
            else
                SetAltAzMode(false);
            return true;
        }

    }

    return INDI::Telescope::ISNewSwitch(dev, name, states, names, n);
}

bool SynscanDriver::echo()
{
    char res[SYN_RES] = {0};
    return sendCommand("Kx", res);
}

bool SynscanDriver::readFirmware()
{
    // Read the handset version
    char res[SYN_RES] = {0};
    if (sendCommand("V", res))
    {
        m_FirmwareVersion = static_cast<double>(hexStrToInteger(std::string(&res[0], 2)));
        m_FirmwareVersion += static_cast<double>(hexStrToInteger(std::string(&res[2], 2))) / 100;
        m_FirmwareVersion += static_cast<double>(hexStrToInteger(std::string(&res[4], 2))) / 10000;

        LOGF_INFO("Firmware version: %lf", m_FirmwareVersion);
        m_MountInfo[MI_FW_VERSION] = std::to_string(m_FirmwareVersion);
        IUSaveText(&StatusT[MI_FW_VERSION], m_MountInfo[MI_FW_VERSION].c_str());

        if (m_FirmwareVersion < 3.38 || (m_FirmwareVersion >= 4.0 && m_FirmwareVersion < 4.38))
        {
            LOGF_WARN("Firmware version is too old. Update Synscan firmware to %s",
                      m_FirmwareVersion < 3.38 ? "v3.38+" : "v4.38+");
            return false;
        }
        else
            return true;
    }
    else
        LOG_WARN("Firmware version is too old. Update Synscan firmware to v4.38+");

    return false;
}

bool SynscanDriver::readTracking()
{
    // Read the handset version
    char res[SYN_RES] = {0};
    if (sendCommand("t", res))
    {
        // Are we tracking or not?
        m_TrackingFlag = res[0];

        // Track mode?
        if ((m_TrackingFlag - 1) != IUFindOnSwitchIndex(&TrackModeSP))
        {
            IUResetSwitch(&TrackModeSP);
            TrackModeS[m_TrackingFlag - 1].s = ISS_ON;
            IDSetSwitch(&TrackModeSP, nullptr);
        }

        switch(res[0])
        {
            case 0:
                m_MountInfo[MI_TRACK_MODE] = "Tracking off";
                break;
            case 1:
                m_MountInfo[MI_TRACK_MODE] = "Alt/Az tracking";
                break;
            case 2:
                m_MountInfo[MI_TRACK_MODE] = "EQ tracking";
                break;
            case 3:
                m_MountInfo[MI_TRACK_MODE] = "PEC mode";
                break;
        }

        return true;
    }

    return false;
}

bool SynscanDriver::readModel()
{
    // extended list of mounts
    std::map<int, std::string> models =
    {
        {0, "EQ6 GOTO Series"},
        {1, "HEQ5 GOTO Series"},
        {2, "EQ5 GOTO Series"},
        {3, "EQ3 GOTO Series"},
        {4, "EQ8 GOTO Series"},
        {5, "AZ-EQ6 GOTO Series"},
        {6, "AZ-EQ5 GOTO Series"},
        {160, "AllView GOTO Series"},
        {161, "Virtuoso Alt/Az mount"},
        {165, "AZ-GTi GOTO Series"}
    };

    // Read the handset version
    char res[SYN_RES] = {0};

    if (!sendCommand("m", res))
        return false;

    m_MountModel = res[0];

    // 128 - 143 --> AZ Goto series
    if (m_MountModel >= 128 && m_MountModel <= 143)
        IUSaveText(&StatusT[MI_MOUNT_MODEL], "AZ GOTO Series");
    // 144 - 159 --> DOB Goto series
    else if (m_MountModel >= 144 && m_MountModel <= 159)
        IUSaveText(&StatusT[MI_MOUNT_MODEL], "Dob GOTO Series");
    else if (models.count(m_MountModel) > 0)
        IUSaveText(&StatusT[MI_MOUNT_MODEL], models[m_MountModel].c_str());
    else
        IUSaveText(&StatusT[MI_MOUNT_MODEL], "Unknown model");

    m_isAltAz = m_MountModel > 4;

    LOGF_INFO("Driver is running in %s mode.", m_isAltAz ? "Alt-Az" : "Equatorial");
    LOGF_INFO("Detected mount: %s. Mount must be aligned from the handcontroller before using the driver.",
              StatusT[MI_MOUNT_MODEL].text);

    return true;
}

bool SynscanDriver::ReadScopeStatus()
{
    if (isSimulation())
    {
        mountSim();
        return true;
    }

    char res[SYN_RES] = {0};

    // Goto in progress?
    if (sendCommand("L", res))
        m_MountInfo[MI_GOTO_STATUS] = res[0];

    // Pier side
    if (m_isAltAz == false && sendCommand("p", res))
    {
        m_MountInfo[MI_POINT_STATUS] = res[0];
        // INDI and mount pier sides are opposite to each other
        setPierSide(res[0] == 'W' ? PIER_EAST : PIER_WEST);
    }

    if (readTracking())
    {
        if (TrackState == SCOPE_SLEWING)
        {
            if (isSlewComplete())
            {
                TrackState = (m_TrackingFlag == 2) ? SCOPE_TRACKING : SCOPE_IDLE;
                HorizontalCoordsNP.s = (m_TrackingFlag == 2) ? IPS_OK : IPS_IDLE;
                IDSetNumber(&HorizontalCoordsNP, nullptr);
            }
        }
        else if (TrackState == SCOPE_PARKING)
        {
            if (isSlewComplete())
            {
                HorizontalCoordsNP.s = IPS_IDLE;
                IDSetNumber(&HorizontalCoordsNP, nullptr);
                TrackState = SCOPE_PARKED;
                SetTrackEnabled(false);
                SetParked(true);
            }
        }
        else if (TrackState == SCOPE_IDLE && m_TrackingFlag > 0)
            TrackState = SCOPE_TRACKING;
        else if (TrackState == SCOPE_TRACKING && m_TrackingFlag == 0)
            TrackState = SCOPE_IDLE;
    }

    sendStatus();

    // Get Precise RA/DE
    memset(res, 0, SYN_RES);
    if (!sendCommand("e", res))
        return false;

    uint32_t n1 = 0, n2 = 0;
    sscanf(res, "%x,%x#", &n1, &n2);
    double ra  = static_cast<double>(n1) / 0x100000000 * 360.0;
    double de  = static_cast<double>(n2) / 0x100000000 * 360.0;

    ln_equ_posn epochPos { 0, 0 }, J2000Pos { 0, 0 };
    J2000Pos.ra  = range360(ra);
    J2000Pos.dec = rangeDec(de);

    // Synscan reports J2000 coordinates so we need to convert from J2000 to JNow
    LibAstro::J2000toObserved(&J2000Pos, ln_get_julian_from_sys(), &epochPos);

    CurrentRA = epochPos.ra / 15.0;
    CurrentDE = epochPos.dec;

    char Axis1Coords[MAXINDINAME] = {0}, Axis2Coords[MAXINDINAME] = {0};
    fs_sexa(Axis1Coords, J2000Pos.ra / 15.0, 2, 3600);
    fs_sexa(Axis2Coords, J2000Pos.dec, 2, 3600);
    LOGF_DEBUG("J2000 RA <%s> DE <%s>", Axis1Coords, Axis2Coords);
    memset(Axis1Coords, 0, MAXINDINAME);
    memset(Axis2Coords, 0, MAXINDINAME);
    fs_sexa(Axis1Coords, CurrentRA, 2, 3600);
    fs_sexa(Axis2Coords, CurrentDE, 2, 3600);
    LOGF_DEBUG("JNOW  RA <%s> DE <%s>", Axis1Coords, Axis2Coords);

    //  Now feed the rest of the system with corrected data
    NewRaDec(CurrentRA, CurrentDE);

    // Get precise az/alt
    memset(res, 0, SYN_RES);
    if (!sendCommand("z", res))
        return false;

    sscanf(res, "%x,%x#", &n1, &n2);
    double az  = static_cast<double>(n1) / 0x100000000 * 360.0;
    double al  = static_cast<double>(n2) / 0x100000000 * 360.0;
    al = rangeDec(al);

    HorizontalCoordsN[AXIS_AZ].value = az;
    HorizontalCoordsN[AXIS_ALT].value = al;

    memset(Axis1Coords, 0, MAXINDINAME);
    memset(Axis2Coords, 0, MAXINDINAME);
    fs_sexa(Axis1Coords, az, 2, 3600);
    fs_sexa(Axis2Coords, al, 2, 3600);
    LOGF_DEBUG("AZ <%s> ALT <%s>", Axis1Coords, Axis2Coords);

    IDSetNumber(&HorizontalCoordsNP, nullptr);

    return true;
}

bool SynscanDriver::SetTrackEnabled(bool enabled)
{
    char cmd[SYN_RES] = {0}, res[SYN_RES] = {0};

    if (isSimulation())
        return true;

    cmd[0] = 'T';
    cmd[1] = enabled ? (IUFindOnSwitchIndex(&TrackModeSP) + 1) : 0;
    return sendCommand(cmd, res, 2);
}

bool SynscanDriver::SetTrackMode(uint8_t mode)
{
    char cmd[SYN_RES] = {0}, res[SYN_RES] = {0};

    if (isSimulation())
        return true;

    cmd[0] = 'T';
    cmd[1] = mode + 1;
    return sendCommand(cmd, res);
}

bool SynscanDriver::SetAltAzMode(bool enable)
{
    IUResetSwitch(&GotoModeSP);

    if (enable)
    {
        ISwitch *sp = IUFindSwitch(&GotoModeSP, "ALTAZ");
        if (sp)
        {
            LOG_INFO("Using AltAz goto.");
            sp->s = ISS_ON;
        }
        goto_AltAz = true;
    }
    else
    {
        ISwitch *sp = IUFindSwitch(&GotoModeSP, "RADEC");
        if (sp)
        {
            sp->s = ISS_ON;
            LOG_INFO("Using Ra/Dec goto.");
        }
        goto_AltAz = false;
    }

    GotoModeSP.s = IPS_OK;
    IDSetSwitch(&GotoModeSP, nullptr);
    return true;
}

bool SynscanDriver::Goto(double ra, double dec)
{
    char cmd[SYN_RES] = {0}, res[SYN_RES] = {0};

    TargetRA = ra;
    TargetDE = dec;

    if (isSimulation())
        return true;

    // INDI is JNow. Synscan Controll uses J2000 Epoch
    ln_equ_posn epochPos { 0, 0 }, J2000Pos { 0, 0 };

    epochPos.ra  = ra * 15.0;
    epochPos.dec = dec;

    // For Alt/Az mounts, we must issue Goto Alt/Az
    if (goto_AltAz && m_isAltAz) // only if enabled to use AltAz goto
    {
        struct ln_lnlat_posn lnobserver;
        struct ln_hrz_posn lnaltaz;

        lnobserver.lng = LocationN[LOCATION_LONGITUDE].value;
        if (lnobserver.lng > 180)
            lnobserver.lng -= 360;
        lnobserver.lat = LocationN[LOCATION_LATITUDE].value;
        ln_get_hrz_from_equ(&epochPos, &lnobserver, ln_get_julian_from_sys(), &lnaltaz);
        /* libnova measures azimuth from south towards west */
        double az = range360(lnaltaz.az + 180);
        double al = lnaltaz.alt;

        return GotoAzAlt(az, al);
    }

    // Synscan accepts J2000 coordinates so we need to convert from JNow to J2000
    LibAstro::ObservedToJ2000(&epochPos, ln_get_julian_from_sys(), &J2000Pos);

    double dec_pos = J2000Pos.dec;
    if (J2000Pos.dec < 0) dec_pos = dec_pos + 360;
    // Mount deals in J2000 coords.
    uint32_t n1 = J2000Pos.ra  / 360  * 0x100000000;
    uint32_t n2 = dec_pos / 360 * 0x100000000;

    LOGF_DEBUG("Goto - JNow RA: %g JNow DE: %g J2000 RA: %g J2000 DE: %g", ra, dec, J2000Pos.ra / 15.0, J2000Pos.dec);


    snprintf(cmd, SYN_RES, "r%08X,%08X", n1, n2);
    if (sendCommand(cmd, res, 18))
    {
        TrackState = SCOPE_SLEWING;
        HorizontalCoordsNP.s = IPS_BUSY;
        IDSetNumber(&HorizontalCoordsNP, nullptr);
        return true;
    }

    return false;
}

bool SynscanDriver::GotoAzAlt(double az, double alt)
{
    char cmd[SYN_RES] = {0}, res[SYN_RES] = {0};

    if (isSimulation())
        return true;

    if (m_isAltAz == false)
    {
        // For EQ Mount, we convert Parking Az/Alt to RA/DE and go to there.
        struct ln_lnlat_posn observer;
        ln_hrz_posn horizontalPos;
        ln_equ_posn equatorialPos;

        observer.lng = LocationN[LOCATION_LONGITUDE].value;
        if (observer.lng > 180)
            observer.lng -= 360;
        observer.lat = LocationN[LOCATION_LATITUDE].value;

        horizontalPos.az = az + 180;
        if (horizontalPos.az > 360)
            horizontalPos.az -= 360;
        horizontalPos.alt = alt;

        ln_get_equ_from_hrz(&horizontalPos, &observer, ln_get_julian_from_sys(), &equatorialPos);
        return Goto(equatorialPos.ra / 15.0, equatorialPos.dec);
    }

    // Az/Alt to encoders
    uint32_t n1 = az  / 360.0 * 0x100000000;
    uint32_t n2 = alt / 360.0 * 0x100000000;

    LOGF_DEBUG("Goto - Az: %.2f Alt: %.2f", az, alt);

    snprintf(cmd, SYN_RES, "b%08X,%08X", n1, n2);
    if (sendCommand(cmd, res, 18))
    {
        TrackState = SCOPE_SLEWING;
        HorizontalCoordsNP.s = IPS_BUSY;
        IDSetNumber(&HorizontalCoordsNP, nullptr);
        return true;
    }

    return false;
}

bool SynscanDriver::Park()
{
    double parkAZ  = GetAxis1Park();
    double parkAlt = GetAxis2Park();

    char AzStr[16], AltStr[16];
    fs_sexa(AzStr, parkAZ, 2, 3600);
    fs_sexa(AltStr, parkAlt, 2, 3600);
    LOGF_DEBUG("Parking to Az (%s) Alt (%s)...", AzStr, AltStr);

    if (GotoAzAlt(parkAZ, parkAlt))
    {
        TrackState = SCOPE_PARKING;
        LOG_INFO("Parking is in progress...");
        return true;
    }

    return false;
}

bool SynscanDriver::UnPark()
{
    SetParked(false);
    SetTrackMode(m_isAltAz ? 1 : 2);
    SetTrackEnabled(true);
    return true;
}

bool SynscanDriver::SetCurrentPark()
{
    char res[SYN_RES] = {0};

    // Get Current Az/Alt
    memset(res, 0, SYN_RES);
    if (!sendCommand("z", res))
        return false;

    uint32_t n1 = 0, n2 = 0;
    sscanf(res, "%ux,%ux#", &n1, &n2);
    double az  = static_cast<double>(n1) / 0x100000000 * 360.0;
    double al  = static_cast<double>(n2) / 0x100000000 * 360.0;
    al = rangeDec(al);

    char AzStr[16], AltStr[16];
    fs_sexa(AzStr, az, 2, 3600);
    fs_sexa(AltStr, al, 2, 3600);

    LOGF_DEBUG("Setting current parking position to coordinates Az (%s) Alt (%s)...", AzStr, AltStr);

    SetAxis1Park(az);
    SetAxis2Park(al);

    return true;
}

bool SynscanDriver::SetDefaultPark()
{
    // By default az to north, and alt to pole
    LOG_DEBUG("Setting Park Data to Default.");
    SetAxis1Park(359);
    SetAxis2Park(LocationN[LOCATION_LATITUDE].value);

    return true;
}

bool SynscanDriver::Abort()
{
    if (TrackState == SCOPE_IDLE)
        return true;

    LOG_DEBUG("Abort mount...");
    TrackState = SCOPE_IDLE;

    if (isSimulation())
        return true;

    SetTrackEnabled(false);
    sendCommand("M");
    sendCommand("M");
    return true;
}

bool SynscanDriver::MoveNS(INDI_DIR_NS dir, TelescopeMotionCommand command)
{
    if (isSimulation())
        return true;

    bool rc = false;
    SynscanDirection move;

    if (currentPierSide == PIER_WEST)
        move = (dir == DIRECTION_NORTH) ? SYN_N : SYN_S;
    else
        move = (dir == DIRECTION_NORTH) ? SYN_S : SYN_N;

    uint8_t rate = static_cast<uint8_t>(IUFindOnSwitchIndex(&SlewRateSP)) + 1;
    double customRate = CustomSlewRateN[AXIS_DE].value;

    // If we have pulse guiding
    if (m_CustomGuideDE > 0)
    {
        rate = 10;
        customRate = m_CustomGuideDE;
    }

    switch (command)
    {
        case MOTION_START:
            rc = (rate < 10) ? slewFixedRate(move, rate) : slewVariableRate(move, customRate);
            if (!rc)
            {
                LOG_ERROR("Error setting N/S motion direction.");
                return false;
            }
            // Only report messages if we are not guiding
            else if (!m_CustomGuideDE)
                LOGF_INFO("Moving toward %s.", (move == SYN_N) ? "North" : "South");
            break;

        case MOTION_STOP:
            if (slewFixedRate(move, 0) == false)
            {
                LOG_ERROR("Error stopping N/S motion.");
                return false;
            }
            else if (!m_CustomGuideDE)
                LOGF_INFO("Movement toward %s halted.", (move == SYN_N) ? "North" : "South");
            break;
    }

    return true;
}

bool SynscanDriver::MoveWE(INDI_DIR_WE dir, TelescopeMotionCommand command)
{
    if (isSimulation())
        return true;

    bool rc = false;
    SynscanDirection move = (dir == DIRECTION_WEST) ? SYN_W : SYN_E;
    uint8_t rate = static_cast<uint8_t>(IUFindOnSwitchIndex(&SlewRateSP)) + 1;
    double customRate = CustomSlewRateN[AXIS_RA].value;

    // If we have pulse guiding
    if (m_CustomGuideRA > 0)
    {
        rate = 10;
        customRate = m_CustomGuideRA;
    }

    switch (command)
    {
        case MOTION_START:
            rc = (rate < 10) ? slewFixedRate(move, rate) : slewVariableRate(move, customRate);
            if (!rc)
            {
                LOG_ERROR("Error setting W/E motion direction.");
                return false;
            }
            // Only report messages if we are not guiding
            else if (!m_CustomGuideRA)
                LOGF_INFO("Moving toward %s.", (move == SYN_W) ? "West" : "East");
            break;

        case MOTION_STOP:
            if (slewFixedRate(move, 0) == false)
            {
                LOG_ERROR("Error stopping W/E motion.");
                return false;
            }
            else if (!m_CustomGuideRA)
                LOGF_INFO("Movement toward %s halted.", (move == SYN_W) ? "West" : "East");
            break;
    }

    return true;
}

bool SynscanDriver::SetSlewRate(int s)
{
    m_TargetSlewRate = s + 1;
    return true;
}

#if 0
bool SynscanDriver::passThruCommand(int cmd, int target, int msgsize, int data, int numReturn)
{
    char test[20] = {0};
    int bytesRead, bytesWritten;
    char a, b, c;
    int tt = data;

    a  = tt % 256;
    tt = tt >> 8;
    b  = tt % 256;
    tt = tt >> 8;
    c  = tt % 256;

    //  format up a passthru command
    memset(test, 0, 20);
    test[0] = 80;      // passhtru
    test[1] = msgsize; // set message size
    test[2] = target;  // set the target
    test[3] = cmd;     // set the command
    test[4] = c;       // set data bytes
    test[5] = b;
    test[6] = a;
    test[7] = numReturn;

    LOGF_DEBUG("CMD <%s>", test);
    tty_write(PortFD, test, 8, &bytesWritten);
    memset(test, 0, 20);
    tty_read(PortFD, test, numReturn + 1, 2, &bytesRead);
    LOGF_DEBUG("RES <%s>", test);
    if (numReturn > 0)
    {
        int retval = 0;
        retval     = test[0];
        if (numReturn > 1)
        {
            retval = retval << 8;
            retval += test[1];
        }
        if (numReturn > 2)
        {
            retval = retval << 8;
            retval += test[2];
        }
        return retval;
    }

    return 0;
}
#endif

bool SynscanDriver::sendTime()
{
    LOG_DEBUG("Reading mount time...");

    if (isSimulation())
    {
        char timeString[MAXINDINAME] = {0};
        time_t now = time (nullptr);
        strftime(timeString, MAXINDINAME, "%T", gmtime(&now));
        IUSaveText(&TimeT[0], "3");
        IUSaveText(&TimeT[1], timeString);
        TimeTP.s = IPS_OK;
        IDSetText(&TimeTP, nullptr);
        return true;
    }

    char res[SYN_RES] = {0};
    if (sendCommand("h", res))
    {
        ln_zonedate localTime;
        ln_date utcTime;
        int offset, daylightflag;

        localTime.hours   = res[0];
        localTime.minutes = res[1];
        localTime.seconds = res[2];
        localTime.months  = res[3];
        localTime.days    = res[4];
        localTime.years   = res[5];
        offset            = static_cast<int>(res[6]);
        // Negative GMT offset is read. It needs special treatment
        if (offset > 200)
            offset -= 256;
        localTime.gmtoff = offset;
        //  this is the daylight savings flag in the hand controller, needed if we did not set the time
        daylightflag = res[7];
        localTime.years += 2000;
        localTime.gmtoff *= 3600;
        //  now convert to utc
        ln_zonedate_to_date(&localTime, &utcTime);

        //  now we have time from the hand controller, we need to set some variables
        int sec;
        char utc[100];
        char ofs[10];
        sec = static_cast<int>(utcTime.seconds);
        sprintf(utc, "%04d-%02d-%dT%d:%02d:%02d", utcTime.years, utcTime.months, utcTime.days, utcTime.hours,
                utcTime.minutes, sec);
        if (daylightflag == 1)
            offset = offset + 1;
        sprintf(ofs, "%d", offset);

        IUSaveText(&TimeT[0], utc);
        IUSaveText(&TimeT[1], ofs);
        TimeTP.s = IPS_OK;
        IDSetText(&TimeTP, nullptr);

        LOGF_INFO("Mount UTC Time %s Offset %d", utc, offset);

        return true;
    }
    return false;
}

bool SynscanDriver::sendLocation()
{
    char res[SYN_RES] = {0};

    LOG_DEBUG("Reading mount location...");

    if (isSimulation())
    {
        LocationN[LOCATION_LATITUDE].value  = 29.5;
        LocationN[LOCATION_LONGITUDE].value = 48;
        IDSetNumber(&LocationNP, nullptr);
        return true;
    }

    if (!sendCommand("w", res))
        return false;

    double lat, lon;
    //  lets parse this data now
    int a, b, c, d, e, f, g, h;
    a = res[0];
    b = res[1];
    c = res[2];
    d = res[3];
    e = res[4];
    f = res[5];
    g = res[6];
    h = res[7];

    double t1, t2, t3;

    t1  = c;
    t2  = b;
    t3  = a;
    t1  = t1 / 3600.0;
    t2  = t2 / 60.0;
    lat = t1 + t2 + t3;

    t1  = g;
    t2  = f;
    t3  = e;
    t1  = t1 / 3600.0;
    t2  = t2 / 60.0;
    lon = t1 + t2 + t3;

    if (d == 1)
        lat = lat * -1;
    if (h == 1)
        lon = 360 - lon;
    LocationN[LOCATION_LATITUDE].value  = lat;
    LocationN[LOCATION_LONGITUDE].value = lon;
    IDSetNumber(&LocationNP, nullptr);

    saveConfig(true, "GEOGRAPHIC_COORD");

    char LongitudeStr[32] = {0}, LatitudeStr[32] = {0};
    fs_sexa(LongitudeStr, lon, 2, 3600);
    fs_sexa(LatitudeStr, lat, 2, 3600);
    LOGF_INFO("Mount Longitude %s Latitude %s", LongitudeStr, LatitudeStr);

    return true;
}

bool SynscanDriver::updateTime(ln_date * utc, double utc_offset)
{
    char cmd[SYN_RES] = {0}, res[SYN_RES] = {0};

    //  start by formatting a time for the hand controller
    //  we are going to set controller to local time
    struct ln_zonedate ltm;

    ln_date_to_zonedate(utc, &ltm, utc_offset * 3600.0);

    int yr = ltm.years;

    yr = yr % 100;

    cmd[0] = 'H';
    cmd[1] = ltm.hours;
    cmd[2] = ltm.minutes;
    cmd[3] = static_cast<char>(ltm.seconds);
    cmd[4] = ltm.months;
    cmd[5] = ltm.days;
    cmd[6] = yr;
    //  offset from utc so hand controller is running in local time
    cmd[7] = utc_offset > 0 ? static_cast<uint8_t>(utc_offset) : static_cast<uint8_t>(256 + utc_offset);
    //  and no daylight savings adjustments, it's already included in the offset
    cmd[8] = 0;

    LOGF_INFO("Setting mount date/time to %04d-%02d-%02d %d:%02d:%02d UTC Offset: %.2f",
              ltm.years, ltm.months, ltm.days, ltm.hours, ltm.minutes, static_cast<int>(rint(ltm.seconds)), utc_offset);

    if (isSimulation())
        return true;

    return sendCommand(cmd, res, 9);
}

bool SynscanDriver::updateLocation(double latitude, double longitude, double elevation)
{
    INDI_UNUSED(elevation);

    char cmd[SYN_RES] = {0}, res[SYN_RES] = {0};
    bool IsWest = false;

    ln_lnlat_posn p1 { 0, 0 };
    lnh_lnlat_posn p2;

    LocationN[LOCATION_LATITUDE].value  = latitude;
    LocationN[LOCATION_LONGITUDE].value = longitude;
    IDSetNumber(&LocationNP, nullptr);

    if (isSimulation())
    {
        if (!CurrentDE)
        {
            CurrentDE = latitude > 0 ? 90 : -90;
            CurrentRA = get_local_sidereal_time(longitude);
        }
        return true;
    }

    if (longitude > 180)
    {
        p1.lng = 360.0 - longitude;
        IsWest = true;
    }
    else
    {
        p1.lng = longitude;
    }
    p1.lat = latitude;
    ln_lnlat_to_hlnlat(&p1, &p2);
    LOGF_INFO("Update location to latitude %d:%d:%1.2f longitude %d:%d:%1.2f",
              p2.lat.degrees, p2.lat.minutes, p2.lat.seconds, p2.lng.degrees, p2.lng.minutes, p2.lng.seconds);

    cmd[0] = 'W';
    cmd[1] = p2.lat.degrees;
    cmd[2] = p2.lat.minutes;
    cmd[3] = rint(p2.lat.seconds);
    cmd[4] = (p2.lat.neg == 0) ? 0 : 1;
    cmd[5] = p2.lng.degrees;
    cmd[6] = p2.lng.minutes;
    cmd[7] = rint(p2.lng.seconds);
    cmd[9] = IsWest ? 1 : 0;

    return sendCommand(cmd, res, 10);
}

bool SynscanDriver::Sync(double ra, double dec)
{
    char cmd[SYN_RES] = {0}, res[SYN_RES] = {0};

    TargetRA = ra;
    TargetDE = dec;

    if (isSimulation())
        return true;

    // INDI is JNow. Synscan Controll uses J2000 Epoch
    ln_equ_posn epochPos { 0, 0 }, J2000Pos { 0, 0 };

    epochPos.ra  = ra * 15.0;
    epochPos.dec = dec;

    // Synscan accepts J2000 coordinates so we need to convert from JNow to J2000
    LibAstro::ObservedToJ2000(&epochPos, ln_get_julian_from_sys(), &J2000Pos);

    // Mount deals in J2000 coords.
    uint32_t n1 = J2000Pos.ra  / 360 * 0x100000000;
    uint32_t n2 = J2000Pos.dec / 360 * 0x100000000;

    LOGF_DEBUG("Sync - JNow RA: %g JNow DE: %g J2000 RA: %g J2000 DE: %g", ra, dec, J2000Pos.ra / 15.0, J2000Pos.dec);

    snprintf(cmd, SYN_RES, "s%08X,%08X", n1, n2);
    return sendCommand(cmd, res, 18);
}

ln_hrz_posn SynscanDriver::getAltAzPosition(double ra, double dec)
{
    ln_lnlat_posn Location { 0, 0 };
    ln_equ_posn Eq { 0, 0 };
    ln_hrz_posn AltAz { 0, 0 };

    // Set the current location
    Location.lat = LocationN[LOCATION_LATITUDE].value;
    Location.lng = LocationN[LOCATION_LONGITUDE].value;

    Eq.ra  = ra * 360.0 / 24.0;
    Eq.dec = dec;
    ln_get_hrz_from_equ(&Eq, &Location, ln_get_julian_from_sys(), &AltAz);
    AltAz.az -= 180;
    if (AltAz.az < 0)
        AltAz.az += 360;

    return AltAz;
}

void SynscanDriver::sendStatus()
{
    bool BasicMountInfoHasChanged = false;

    if (std::string(StatusT[MI_GOTO_STATUS].text) != m_MountInfo[MI_GOTO_STATUS])
    {
        IUSaveText(&StatusT[MI_GOTO_STATUS], m_MountInfo[MI_GOTO_STATUS].c_str());
        BasicMountInfoHasChanged = true;
    }
    if (std::string(StatusT[MI_POINT_STATUS].text) != m_MountInfo[MI_POINT_STATUS])
    {
        IUSaveText(&StatusT[MI_POINT_STATUS], m_MountInfo[MI_POINT_STATUS].c_str());
        BasicMountInfoHasChanged = true;
    }
    if (std::string(StatusT[MI_TRACK_MODE].text) != m_MountInfo[MI_TRACK_MODE])
    {
        IUSaveText(&StatusT[MI_TRACK_MODE], m_MountInfo[MI_TRACK_MODE].c_str());
        BasicMountInfoHasChanged = true;
    }

    if (BasicMountInfoHasChanged)
    {
        StatusTP.s = IPS_OK;
        IDSetText(&StatusTP, nullptr);
    }
}

bool SynscanDriver::sendCommand(const char * cmd, char * res, int cmd_len, int res_len)
{
    int nbytes_written = 0, nbytes_read = 0, rc = -1;

    tcflush(PortFD, TCIOFLUSH);

    if (cmd_len > 0)
    {
        char hex_cmd[SYN_RES * 3] = {0};
        hexDump(hex_cmd, cmd, cmd_len);
        LOGF_DEBUG("CMD <%s>", hex_cmd);
        rc = tty_write(PortFD, cmd, cmd_len, &nbytes_written);
    }
    else
    {
        LOGF_DEBUG("CMD <%s>", cmd);
        rc = tty_write_string(PortFD, cmd, &nbytes_written);
    }

    if (rc != TTY_OK)
    {
        char errstr[MAXRBUF] = {0};
        tty_error_msg(rc, errstr, MAXRBUF);
        LOGF_ERROR("Serial write error: %s.", errstr);
        return false;
    }

    if (res == nullptr)
        return true;

    if (res_len > 0)
        rc = tty_read(PortFD, res, res_len, SYN_TIMEOUT, &nbytes_read);
    else
        rc = tty_nread_section(PortFD, res, SYN_RES, SYN_DEL, SYN_TIMEOUT, &nbytes_read);

    if (rc != TTY_OK)
    {
        char errstr[MAXRBUF] = {0};
        tty_error_msg(rc, errstr, MAXRBUF);
        LOGF_ERROR("Serial read error: %s.", errstr);
        return false;
    }

    if (res_len > 0)
    {
        char hex_res[SYN_RES * 3] = {0};
        hexDump(hex_res, res, res_len);
        LOGF_DEBUG("RES <%s>", hex_res);
    }
    else
    {
        LOGF_DEBUG("RES <%s>", res);
    }

    tcflush(PortFD, TCIOFLUSH);

    return true;
}

void SynscanDriver::hexDump(char * buf, const char * data, int size)
{
    for (int i = 0; i < size; i++)
        sprintf(buf + 3 * i, "%02X ", static_cast<uint8_t>(data[i]));

    if (size > 0)
        buf[3 * size - 1] = '\0';
}

void SynscanDriver::mountSim()
{
    static struct timeval ltv;
    struct timeval tv;
    double dt, da, dx;
    int nlocked;

    /* update elapsed time since last poll, don't presume exactly POLLMS */
    gettimeofday(&tv, nullptr);

    if (ltv.tv_sec == 0 && ltv.tv_usec == 0)
        ltv = tv;

    dt  = tv.tv_sec - ltv.tv_sec + (tv.tv_usec - ltv.tv_usec) / 1e6;
    ltv = tv;
    double currentSlewRate = SIM_SLEW_RATE[IUFindOnSwitchIndex(&SlewRateSP)] * TRACKRATE_SIDEREAL / 3600.0;
    da  = currentSlewRate * dt;

    /* Process per current state. We check the state of EQUATORIAL_COORDS and act acoordingly */
    switch (TrackState)
    {
        case SCOPE_IDLE:
            CurrentRA += (TrackRateN[AXIS_RA].value / 3600.0 * dt) / 15.0;
            CurrentRA = range24(CurrentRA);
            break;

        case SCOPE_TRACKING:
            break;

        case SCOPE_SLEWING:
        case SCOPE_PARKING:
            /* slewing - nail it when both within one pulse @ SLEWRATE */
            nlocked = 0;

            dx = TargetRA - CurrentRA;

            // Take shortest path
            if (fabs(dx) > 12)
                dx *= -1;

            if (fabs(dx) <= da)
            {
                CurrentRA = TargetRA;
                nlocked++;
            }
            else if (dx > 0)
                CurrentRA += da / 15.;
            else
                CurrentRA -= da / 15.;

            if (CurrentRA < 0)
                CurrentRA += 24;
            else if (CurrentRA > 24)
                CurrentRA -= 24;

            dx = TargetDE - CurrentDE;
            if (fabs(dx) <= da)
            {
                CurrentDE = TargetDE;
                nlocked++;
            }
            else if (dx > 0)
                CurrentDE += da;
            else
                CurrentDE -= da;

            if (nlocked == 2)
            {
                if (TrackState == SCOPE_SLEWING)
                    TrackState = SCOPE_TRACKING;
                else
                    TrackState = SCOPE_PARKED;
            }

            break;

        default:
            break;
    }

    NewRaDec(CurrentRA, CurrentDE);
}

bool SynscanDriver::slewFixedRate(SynscanDirection direction, uint8_t rate)
{
    char cmd[SYN_RES] = {0}, res[SYN_RES] = {0};

    cmd[0] = 'P';
    cmd[1] = 2;
    // Axis 17 for DE/AL, 16 for RA/AZ
    cmd[2] = (direction == SYN_N || direction == SYN_S) ? 17 : 16;
    // Command 36 positive direction, 37 negative direction
    if (!m_isAltAz)
        cmd[3] = (direction == SYN_N || direction == SYN_W) ? 36 : 37;
    else
        cmd[3] = (direction == SYN_N || direction == SYN_W) ? 37 : 36;
    // Fixed rate (0 to 9) where 0 is stop
    cmd[4] = rate;

    return sendCommand(cmd, res, 8);
}

bool SynscanDriver::slewVariableRate(SynscanDirection direction, double rate)
{
    char cmd[SYN_RES] = {0}, res[SYN_RES] = {0};

    // According to Synscan documentation. We need to multiply by 4
    // then separate into high and low bytes
    uint16_t synRate = rint(rate * 4);

    cmd[0] = 'P';
    cmd[1] = 3;
    // Axis 17 for DE/AL, 16 for RA/AZ
    cmd[2] = (direction == SYN_N || direction == SYN_S) ? 17 : 16;
    // Command 6 positive direction, 7 negative direction
    cmd[3] = (direction == SYN_N || direction == SYN_W) ? 6 : 7;
    // High byte
    cmd[4] = synRate >> 8;
    // Low byte
    cmd[5] = synRate & 0xFF;

    return sendCommand(cmd, res, 8);
}

IPState SynscanDriver::GuideNorth(uint32_t ms)
{
    if (m_GuideNSTID)
    {
        IERmTimer(m_GuideNSTID);
        m_GuideNSTID = 0;
    }

    m_CustomGuideDE = TRACKRATE_SIDEREAL + GuideRateN[AXIS_DE].value * TRACKRATE_SIDEREAL;
    MoveNS(DIRECTION_NORTH, MOTION_START);
    m_GuideNSTID = IEAddTimer(ms, guideTimeoutHelperNS, this);
    return IPS_BUSY;
}

IPState SynscanDriver::GuideSouth(uint32_t ms)
{
    if (m_GuideNSTID)
    {
        IERmTimer(m_GuideNSTID);
        m_GuideNSTID = 0;
    }

    m_CustomGuideDE = TRACKRATE_SIDEREAL + GuideRateN[AXIS_DE].value * TRACKRATE_SIDEREAL;
    MoveNS(DIRECTION_SOUTH, MOTION_START);
    m_GuideNSTID = IEAddTimer(ms, guideTimeoutHelperNS, this);
    return IPS_BUSY;
}

IPState SynscanDriver::GuideEast(uint32_t ms)
{
    if (m_GuideWETID)
    {
        IERmTimer(m_GuideWETID);
        m_GuideWETID = 0;
    }

    // So if we SID_RATE + 0.5 * SID_RATE for example, that's 150% of sidereal rate
    // but for east we'd be going a lot faster since the stars are moving toward the west
    // in sideral rate. Just standing still we would SID_RATE moving across. So for east
    // we just go GuideRate * SID_RATE without adding any more values.
    //m_CustomGuideRA = TRACKRATE_SIDEREAL + GuideRateN[AXIS_RA].value * TRACKRATE_SIDEREAL;
    m_CustomGuideRA = GuideRateN[AXIS_RA].value * TRACKRATE_SIDEREAL;

    MoveWE(DIRECTION_EAST, MOTION_START);
    m_GuideWETID = IEAddTimer(ms, guideTimeoutHelperWE, this);
    return IPS_BUSY;
}

IPState SynscanDriver::GuideWest(uint32_t ms)
{
    if (m_GuideWETID)
    {
        IERmTimer(m_GuideWETID);
        m_GuideWETID = 0;
    }

    // Sky already going westward (or earth rotating eastward, pick your favorite)
    // So we go SID_RATE + whatever guide rate was set to.
    m_CustomGuideRA = TRACKRATE_SIDEREAL + GuideRateN[AXIS_RA].value * TRACKRATE_SIDEREAL;
    MoveWE(DIRECTION_WEST, MOTION_START);
    m_GuideWETID = IEAddTimer(ms, guideTimeoutHelperWE, this);
    return IPS_BUSY;
}

void SynscanDriver::guideTimeoutHelperNS(void * context)
{
    static_cast<SynscanDriver *>(context)->guideTimeoutCallbackNS();
}

void SynscanDriver::guideTimeoutHelperWE(void * context)
{
    static_cast<SynscanDriver *>(context)->guideTimeoutCallbackWE();
}

void SynscanDriver::guideTimeoutCallbackNS()
{
    INDI_DIR_NS direction = static_cast<INDI_DIR_NS>(IUFindOnSwitchIndex(&MovementNSSP));
    MoveNS(direction, MOTION_STOP);
    GuideComplete(AXIS_DE);
    m_CustomGuideDE = m_GuideNSTID = 0;
}

void SynscanDriver::guideTimeoutCallbackWE()
{
    INDI_DIR_WE direction = static_cast<INDI_DIR_WE>(IUFindOnSwitchIndex(&MovementWESP));
    MoveWE(direction, MOTION_STOP);
    GuideComplete(AXIS_RA);
    m_CustomGuideRA = m_GuideWETID = 0;
}

bool SynscanDriver::isSlewComplete()
{
    char res[SYN_RES] = {0};

    if (!sendCommand("L", res))
        return false;

    return res[0] == '0';
}<|MERGE_RESOLUTION|>--- conflicted
+++ resolved
@@ -149,12 +149,8 @@
         defineNumber(&GuideWENP);
         defineNumber(&GuideRateNP);
 
-<<<<<<< HEAD
-        if (m_isAltAz) {
-=======
         if (m_isAltAz)
         {
->>>>>>> e2cfec03
             defineSwitch(&GotoModeSP);
         }
 
@@ -179,12 +175,8 @@
         deleteProperty(GuideNSNP.name);
         deleteProperty(GuideWENP.name);
         deleteProperty(GuideRateNP.name);
-<<<<<<< HEAD
-        if (m_isAltAz) {
-=======
         if (m_isAltAz)
         {
->>>>>>> e2cfec03
             deleteProperty(GotoModeSP.name);
         }
     }
@@ -323,12 +315,8 @@
 
 bool SynscanDriver::ISNewSwitch(const char *dev, const char *name, ISState *states, char *names[], int n)
 {
-<<<<<<< HEAD
-    if (dev && !strcmp(dev, getDeviceName())) {
-=======
     if (dev && !strcmp(dev, getDeviceName()))
     {
->>>>>>> e2cfec03
         ISwitchVectorProperty *svp = getSwitch(name);
 
         if (!strcmp(svp->name, GotoModeSP.name))
