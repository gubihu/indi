FROM centos:latest

RUN yum -y install epel-release

RUN yum -y upgrade

RUN yum -y groupinstall 'Development Tools'

RUN yum -y install \
        cdbs cmake3 curl dcraw wget git openssh redhat-lsb-core \
<<<<<<< HEAD
        libcurl-devel boost-devel cfitsio-devel libusbx-devel \
        libftdi-devel libdc1394-devel devlibgphoto2-devel gpsd-devel gsl-devel libjpeg-turbo-devel \
=======
        libcurl-devel boost-devel cfitsio-devel libusbx-devel libtiff-devel \
        libftdi-devel libgphoto2-devel gpsd-devel gsl-devel libjpeg-turbo-devel \
>>>>>>> 460e81f9
        libnova-devel openal-soft-devel LibRaw-devel libusb-devel rtl-sdr-devel \
        fftw-devel zlib-devel libconfuse-devel python3-devel doxygen \
        libdc1394-devel python-devel swig gcc-c++ clang vim
        
RUN ln -s /usr/bin/cmake3 /usr/bin/cmake
RUN ln -s /usr/bin/ctest3 /usr/bin/ctest

# Install googletest
WORKDIR /home
RUN git clone https://github.com/google/googletest.git
WORKDIR /home/googletest
RUN cmake .
RUN make install

WORKDIR /home

ADD https://raw.githubusercontent.com/jochym/indi/master/docker/run-build.sh /home/
RUN chmod a+x /home/run-build.sh<|MERGE_RESOLUTION|>--- conflicted
+++ resolved
@@ -8,16 +8,12 @@
 
 RUN yum -y install \
         cdbs cmake3 curl dcraw wget git openssh redhat-lsb-core \
-<<<<<<< HEAD
-        libcurl-devel boost-devel cfitsio-devel libusbx-devel \
-        libftdi-devel libdc1394-devel devlibgphoto2-devel gpsd-devel gsl-devel libjpeg-turbo-devel \
-=======
         libcurl-devel boost-devel cfitsio-devel libusbx-devel libtiff-devel \
-        libftdi-devel libgphoto2-devel gpsd-devel gsl-devel libjpeg-turbo-devel \
->>>>>>> 460e81f9
+        libftdi-devel libdc1394-devel libgphoto2-devel gpsd-devel gsl-devel libjpeg-turbo-devel \
         libnova-devel openal-soft-devel LibRaw-devel libusb-devel rtl-sdr-devel \
         fftw-devel zlib-devel libconfuse-devel python3-devel doxygen \
-        libdc1394-devel python-devel swig gcc-c++ clang vim
+        libdc1394-devel libavdevice-devel libavcodec-devel \
+        python-devel swig gcc-c++ clang vim
         
 RUN ln -s /usr/bin/cmake3 /usr/bin/cmake
 RUN ln -s /usr/bin/ctest3 /usr/bin/ctest
